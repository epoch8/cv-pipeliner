--- conflicted
+++ resolved
@@ -1,20 +1,2 @@
-<<<<<<< HEAD
 # CV-pipeliner
-Small python library for solving ML tasks in CV.
-=======
-# Two-stage pipeliner
-- Detection
-- Classification
-
-# App
-How to build and run locally:
-
-- Set the config `apps/config.yaml`, then note it in `docker-compose.yaml`
-```
-make build
-docker-compose run
-```
-
-# Zipkin
-docker run --rm -p 9411:9411 openzipkin/zipkin
->>>>>>> 488b673f
+Small python library for solving ML tasks in CV.