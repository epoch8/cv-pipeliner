<<<<<<< HEAD
# 0.19.0
- Added new field in ImageData and BboxData: `mask`, used for segmentation tasks. It can be image_path, `np.ndarray` image or list of polygon points.
- Argument `use_labels` in `visualize_image_data` is deprecated and removed. Use `include_labels` instead.
- `visualize_images_data_side_by_side` is deprecated and removed from `cv_pipeliner`. Use `concat_images` for two images_data instead.
- `visualize_image_data`: added new arguments `include_mask`, `mask_alpha`, `label_to_color`, `default_color`, `xmin_offset`, `ymin_offset`, `xmax_offset`, `ymax_offset`:
  * `include_mask` -- draws colorful masks on image if they exists
  * `mask_alpha: float = 0.5` -- alpha to combine masks with original image
  * `label_to_color: Dict[str, str]` -- color mapping for labels, if exists
  * `default_color: str = 'lime'` -- color by default if label is not known
  * `xmin_offset`, `ymin_offset`, `xmax_offset`, `ymax_offset` -- draw bboxes with offsets, can be integers (in pixels) or float (relative to bbox's sizes)
- Added masks support for `crop_image_data`, `rotate_image_data`, `resize_image_data` and `perspective_matrix`
=======
# 0.18.1
- Added `custom_objects` in model_spec `tf.keras` Tensorflow models.
- Added `skip_validation` in model_spec Yolov5. 
- Fix some pydantic bugs
>>>>>>> f76f0961

# 0.18.0
- `COCODataConverter` had wrong name, they are fixed to names `YOLODataConverter` and `YOLOLabelsFile`. Sorry, everyone, it's better make corresponding migrations in your projects (for datapipe users: just do rename tables)
- Added new argument `exif_transpose=False` to `ImageData.open_image()`. When `True`, the image is rotated accordindly to exif tag.

# 0.17.5
- Add `allow_reuse=True` to validators for some cases with ImageData

# 0.17.4
- Fix pipeline's error when bboxes predictions are empty


# 0.17.3
- Attempts to fix ipython requriements
- Fixed `image_data.open_image(inplace=True)` error.

# 0.17.2
- Removed deprecated `reporters` folder
- Removed `ipython` from requirements
- Added accounting for exif tags when converting annotations to a label studio

# 0.17.1
- Updated `pathy`'s requirements.

# 0.17.0
- Project is now buildable by poetry. `requirements.txt` and `setup.py` are removed.
- Added `YOLOv8_ModelSpec`
- Added pydantic2+ version support

# 0.16.8
- Fix `get_image_size` when filepath is bytes type

# 0.16.7
- Fix yolov5's loading model.

# 0.16.5-0.16.6
- (new) Added parallel open images in BatchGenerator for `ImageData` (default: 64 workers)
- Removed annoying verbosed logs when inferencing by Tensorflow classifications models.
- Code is reformatted.

# 0.16.4
- `ImageDataTableStoreDB` default value `create_table` changed from `True` to `False`
- Fix memory problems when using big images and additional_bboxes_data in images_data.

# 0.16.1-0.16.3
- Bug fixes.

# 0.16.0
- `ImageData` and `BboxData` are intensively refactored: they are now pydantic's BaseModel with improved conversion to JSON.
- **BREAK CHANGES**: `ImageData.json()` and `BboxData.json()` now returns `str` (formerly: `Dict[str, Any]`).
- Update requirements.txt to newer versions.

# 0.15.4
- Dirty hack to make it work when Fiftyone cannot start in FifyOneSession at first time (by @elephantum)
- When counting metrics with empty elements, np.average now returns np.nan

# 0.15.3
- Fix input_size typing for pydantic in TensorFlow_ClassificationModelSpec and TensorFlow_ClassificationModelSpec_TFServing

# 0.15.2
- ObjectDetection models new have device= arguments (for CPU inference)
- Semaphores removed in FiftyOneImagesDataTableStore (for building prefect images)

# 0.15.1
- Bugfixes

# 0.15.0
- All inference_models changed from `@dataclass` to `pydantic.BaseModel`
- All inference_models have new field `id` used for storing models in-memory. Useble for datapipe's like inferences.

# 0.14.0
- Added new fields for `ImageData`:     `classification_score`, `top_n`, `labels_top_n`, `classification_scores_top_n` (similar to those fields in `BboxData`). They are used when `ImageData` is being submitted in `ClassificationInferencer` (thanks to @pixml27)
- Fix bug when `progress_callback` in `ClassificationInferencer` didn't update progress when tqdm is turned off.

# 0.13.1
- Added ModelSpec `MMPose_KeypointsRegressorModel` (thanks to @zakutnyaya)

# 0.13.0
- Added `meta_width` and `meta_height` for `ImageData` and `BboxData` to cache information about the height and length of source images in calculations. They also written and parsed in json() when image_data are opened once or when `force_include_meta=True` (new argument).
- Transformations with image_data `rotate_image_data`, `resize_image_data`, `thumbnail_image_data`, `crop_image_data`, `apply_perspective_transform_to_image_data` and `split_image_by_grid` now works with image_datas without source images like `image_data.image_path` and `image_data.image`, but only when `meta_width` and `meta_height` are available. This can be used for recalculating the changed annotation of the image о the image itself does not change. 
- `cv_pipeliner.utils.images_data.split_image_data_by_grid` is fixed and now saves additional bboxes_data, added required argument `remove_bad_coords: bool` for deleting bboxes that are not inside crops.
- In `cv_pipeliner.utils.datapipe` added new table stores: `ImageDataTableStoreDB` for store `ImageData`  inside any DataBase (SQLite or Postgress) and `ConnectedImageDataTableStore` for combining images from `TableStoreFiledir` and their corresponding `ImageData` with image_paths
- Added property `keypoints_n` for `ImageData` and `BboxData`.
- Added `convert_image_data_to_annotation` and `convert_annotation_to_image_data` in `cv_pipeliner.utils.label_studio` for annotations with one `RectangleLabels` and additional `KeyPointLabels` which takes into account the relationship between boxes and their corresponding keypoints.
- Updated `FifyOneSession` in `cv_pipeliner.utils.fiftyone`, now it supports cloud running.
- Added `FiftyOneImagesDataTableStore` in `cv_pipeliner.utils.datapipe` that converts `ImageData` to fiftyone database and vice versa.
- `get_image_size()` in `cv_pipeliner.utils.imagesize` now takes into account Exif tags
- DataConverter's `get_images_data_from_annots` now runs in parallel as possible.
- Added new functions `cv_pipeliner.utils.images.tf_resize_with_pad` and `rescale_bboxes_with_pad`.
- Added new field `use_default_preprocces_and_postprocess_input` in `YOLOv5_TFLite_ModelSpec` for using standard YOLOv5's preprocessing and postprocessing functions from previous paragraph

# 0.12.0
- Fix `bbox_data.json()` when values are written as np.int64
- Add `utils.datapipe.COCOLabelsFile` for datapipe
- Add argument `score_threshold` in `utils.images_datas.non_max_suppression_image_data_using_tf`
- Fixs in `parse_rectangle_labels_to_bbox_data` and `convert_image_data_to_rectangle_labels` in `utils.label_studio`
- Add new argument `thumbnail_size` in `cv_pipeliner.visualize_image_data`
- `ImageData.from_json` and `BboxData.from_json` now have arguments `image_data_cls` and `bbox_data_cls` for parsing JSON of child's classes.
- Add `threshold_score` in `utils.images_data.non_max_suppression_image_data_using_tf`
- `thumbnail_image` and `thumbnail_image_data` accepts also `int`, meaning size of `(int, int)`
- `YOLOv5_TFLite_ModelSpec` is now more stable
- Added `bbox_data.area` for calculating bbox's area
- The function `cv_pipeliner.utils.images_data.non_max_suppression_image_data` is refactored and works faster


# 0.11.1
- Add argument `warp_flags` in `cv_pipeliner.utils.images_data.rotate_image_data`
- Add cliping when `cv_pipeliner.utils.images.denormalize_bboxes`

# 0.11.0
- Added new inference models: `KeypointsRegressorModel`, `YOLOv5_DetectionModel` and `Tensorflow_EmbedderModel`
- Name of detectron2's models `Pytorch_DetectionModel` changed to `Detectron2_DetectionModel`
- `thumbnail_image_data` now works when image size need to be increased while aspecting ratio.
- `rotate_image_data` have 2 more arguments: `border_mode` and `border_value`
- Fix bug when `ImageData.from_json` doesn't give keypoints
- (FIXME) Added module `cv_pipeliner.utils.export` to export main models (Object Detection API, YOLOv5) to fixed `saved_model` and `.tflite` for mobile developments.
- Added better `__repr__` for `ImageData` and `BboxData` (removed `image` and `cropped_image` from them)


# 0.10.0
- `BboxData` now accepts floats xmin, ymin, xmax, ymax
- `ImageData.from_json()` can now be used on paths to json files
- Added `COCODataConverter` for COCO annotations
- Added tests for `DataConverter`
- Added `utils.imagesize` (taken from https://github.com/shibukawa/imagesize_py), with support of fsspec file-like objects
- Added DetectionModel for YOLOv5 in `inference_models.detection.yolov5`
- Pipeline's model logging level changed from INFO to DEBUG.
- Add `FiftyOneSession` for simplier using with FiftyOne (in `utils.fiftyone`)
- Added function `utils.images_data.flatten_additional_bboxes_data_in_image_data`
- `DetectionInferencer`, `ClassificationInferencer` and `PipelineInferencer` now can accept list of `ImageData` (of `BboxData` for `ClassificationInferencer`), with `batch_size_default=16` for Detection/Pipeline and `batch_size_default=32` for Classification
- Add method `.load_detection_inferencer()` to class `DetectionModelSpec` that loads model and returns corresponding `cv_pipeliner.inferencers.DetectionInferencer`
- Add method `.load_classification_inferencer()` to class `ClassificationModelSpec` that loads model and returns corresponding `cv_pipeliner.inferencers.ClassificationInferencer`
- Add method `.load_pipeline_inferencer()` to class `PipelineModelSpec` that loads model and returns corresponding `cv_pipeliner.inferencers.PipelineInferencer`
- Argument `classification_model_spec` is now `None` by default for `PipelineModelSpec`
- Add argument `return_as_pil_image: bool` set default as `False` in `visualize_image_data`, `visualize_images_data_side_by_side` and `visualize_image_data_matching_side_by_side`, that returns images as `PIL.Image.Image`


# 0.9.0
- Added `preprocess_input` and `input_size` for Object Detection API detectors;
- Fix exception bug in `non_max_suppression_image_data_using_tf` when `image_data.bboxes_data` are empty
- Added argument `additional_bboxes_data_depth` to `visualize_image_data` to display only first `depth` additional_bboxes_data
- Add variable `__version__` to package 

# 0.8.2
- Change function `cv_pipeliner.utils.images_datas.non_max_suppression_image_data_iou` -> `cv_pipeliner.utils.images_datas.non_max_suppression_image_data`
- Fix bugs in `non_max_suppression_image_data` when detection_score is None, additional_info is not updated

# 0.8.0-0.8.1

- Fix bugs

# 0.7.8

- Add changes in KFServing inferences.

# 0.7.6

- Add callbacks arguments in Inferencers for progress bars

# 0.7.5

- Add parallel inference for object detection (need joblib)
- Classification Inferencer now accept ImageData generators

# 0.7.0+

- Apps moved to `epoch8/cv-demostand`
- Tensorflow is not required
- Reporter for detection/pipeline works faster

# 0.6.2 (2021-04-14)

- Improved algorithm for matching true and predicted images data (ImageDataMatching) 

# 0.6.0-0.6.1 (2021-04-01)

- Add Mean Expected Steps metrics
- Major apps code refactor (migrate from Streamlit to Dash)

# 0.5.1 (2021-03-12)

- Add presicion@K classification metrics
- Fix `cv_pipeliner.complex_pipelines` module bug

# 0.5.0 (2021-03-11)

- Detector now can be pipeline itself
- Add complex pipeline: TextDetection

# 0.4.5 (2021-01-18)

- Package `object_detection` is now not required

# 0.4.4 (2021-01-18)

- Annotation in dataset browser is made better: top-n is now showed in annotation list.
- Backups in annotation mode are now made every hour.

# 0.4.3 (2021-01-13)

- Added quick annotation mode in the main app for model quality research<|MERGE_RESOLUTION|>--- conflicted
+++ resolved
@@ -1,7 +1,6 @@
-<<<<<<< HEAD
 # 0.19.0
 - Added new field in ImageData and BboxData: `mask`, used for segmentation tasks. It can be image_path, `np.ndarray` image or list of polygon points.
-- Argument `use_labels` in `visualize_image_data` is deprecated and removed. Use `include_labels` instead.
+- Argument `use_labels` in `visualize_image_data` is deprecated. Use `include_labels` instead.
 - `visualize_images_data_side_by_side` is deprecated and removed from `cv_pipeliner`. Use `concat_images` for two images_data instead.
 - `visualize_image_data`: added new arguments `include_mask`, `mask_alpha`, `label_to_color`, `default_color`, `xmin_offset`, `ymin_offset`, `xmax_offset`, `ymax_offset`:
   * `include_mask` -- draws colorful masks on image if they exists
@@ -9,13 +8,13 @@
   * `label_to_color: Dict[str, str]` -- color mapping for labels, if exists
   * `default_color: str = 'lime'` -- color by default if label is not known
   * `xmin_offset`, `ymin_offset`, `xmax_offset`, `ymax_offset` -- draw bboxes with offsets, can be integers (in pixels) or float (relative to bbox's sizes)
-- Added masks support for `crop_image_data`, `rotate_image_data`, `resize_image_data` and `perspective_matrix`
-=======
+- Added masks support for `crop_image_data`, `rotate_image_data`, `resize_image_data` and `apply_perspective_transform_to_image_data`
+- All `visualizers` are deprecated and removed from lib.
+
 # 0.18.1
 - Added `custom_objects` in model_spec `tf.keras` Tensorflow models.
 - Added `skip_validation` in model_spec Yolov5. 
 - Fix some pydantic bugs
->>>>>>> f76f0961
 
 # 0.18.0
 - `COCODataConverter` had wrong name, they are fixed to names `YOLODataConverter` and `YOLOLabelsFile`. Sorry, everyone, it's better make corresponding migrations in your projects (for datapipe users: just do rename tables)
