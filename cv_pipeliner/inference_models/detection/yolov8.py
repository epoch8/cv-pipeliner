--- conflicted
+++ resolved
@@ -1,12 +1,7 @@
 import json
-<<<<<<< HEAD
 import tempfile
 from pathlib import Path
 from typing import Callable, List, Optional, Tuple, Type, Union
-=======
-import fsspec
-import tempfile
->>>>>>> 1031dc41
 
 import fsspec
 import numpy as np
@@ -23,7 +18,9 @@
     model_name: Optional[str] = None
     model_path: Optional[Union[str, Path]] = None  # noqa: F821
     class_names: Optional[List[str]] = None
-    preprocess_input: Union[Callable[[List[np.ndarray]], np.ndarray], str, Path, None] = None
+    preprocess_input: Union[
+        Callable[[List[np.ndarray]], np.ndarray], str, Path, None
+    ] = None
     device: str = None
     force_reload: bool = False
 
@@ -48,7 +45,9 @@
 
         # Loading classes names and save as attribute
         if model_spec.class_names is not None:
-            if isinstance(model_spec.class_names, str) or isinstance(model_spec.class_names, Path):
+            if isinstance(model_spec.class_names, str) or isinstance(
+                model_spec.class_names, Path
+            ):
                 with fsspec.open(model_spec.class_names, "r", encoding="utf-8") as out:
                     self.class_names = np.array(json.load(out))
             else:
@@ -57,8 +56,12 @@
             self.class_names = None
 
         # Loading preprocessing function
-        if isinstance(model_spec.preprocess_input, str) or isinstance(model_spec.preprocess_input, Path):
-            self._preprocess_input = get_preprocess_input_from_script_file(script_file=model_spec.preprocess_input)
+        if isinstance(model_spec.preprocess_input, str) or isinstance(
+            model_spec.preprocess_input, Path
+        ):
+            self._preprocess_input = get_preprocess_input_from_script_file(
+                script_file=model_spec.preprocess_input
+            )
         else:
             if model_spec.preprocess_input is None:
                 self._preprocess_input = lambda x: x
@@ -70,7 +73,9 @@
             self._load_yolov8_model(model_spec)
             self._raw_predict_images = self._raw_predict_images_torch
         else:
-            raise ValueError(f"ObjectDetectionAPI_Model got unknown DetectionModelSpec: {type(model_spec)}")
+            raise ValueError(
+                f"ObjectDetectionAPI_Model got unknown DetectionModelSpec: {type(model_spec)}"
+            )
 
     def _load_yolov8_model(self, model_spec: YOLOv8_ModelSpec):
         """YOLOv8 model initialization
@@ -82,7 +87,9 @@
             ValueError: If model_name and model_path is not specified
         """
         if model_spec.model_name is None and model_spec.model_path is None:
-            raise ValueError("Please, specify model name or weights path for loading model")
+            raise ValueError(
+                "Please, specify model name or weights path for loading model"
+            )
 
         if model_spec.model_path is not None:
             temp_file = tempfile.NamedTemporaryFile(suffix=".pt")
@@ -91,18 +98,9 @@
             model_path_tmp = Path(temp_file.name)
             from ultralytics import YOLO
 
-<<<<<<< HEAD
-        temp_file = tempfile.NamedTemporaryFile(suffix=".pt")
-        with fsspec.open(model_spec.model_path, "rb") as src:
-            temp_file.write(src.read())
-        model_path_tmp = Path(temp_file.name)
-
-        self.model = YOLO(model_path_tmp)
-=======
             self.model = YOLO(model_path_tmp)
         else:
             self.model = YOLO(model_spec.model_name)
->>>>>>> 1031dc41
 
         if model_spec.device is not None:
             self.model = self.model.to(model_spec.device)
@@ -159,7 +157,9 @@
         Returns:
             DetectionOutput: List of boxes, keypoints, scores, classes
         """
-        raw_bboxes, raw_keypoints, raw_scores, raw_classes = self._raw_predict_images(input, score_threshold)
+        raw_bboxes, raw_keypoints, raw_scores, raw_classes = self._raw_predict_images(
+            input, score_threshold
+        )
 
         # with open("raw_scores.pkl", "wb") as out:
         #     pickle.dump(raw_scores, out)
@@ -167,7 +167,9 @@
         #     pickle.dump(raw_classes, out)
         if self.class_names is not None:
             if classification_top_n > 1:
-                raise NotImplementedError("Not impelemented for classification_top_n > 1")
+                raise NotImplementedError(
+                    "Not impelemented for classification_top_n > 1"
+                )
             class_names_top_n = [
                 [
                     [class_name for i in range(classification_top_n)]
@@ -175,14 +177,23 @@
                 ]
                 for classes in raw_classes
             ]
-            classes_scores_top_n = [[[score] for score in scores] for scores in raw_scores]
-        else:
-            class_names_top_n = [[None for _ in range(classification_top_n)] for _ in raw_classes]
-            classes_scores_top_n = [[score for _ in range(classification_top_n)] for score in raw_scores]
+            classes_scores_top_n = [
+                [[score] for score in scores] for scores in raw_scores
+            ]
+        else:
+            class_names_top_n = [
+                [None for _ in range(classification_top_n)] for _ in raw_classes
+            ]
+            classes_scores_top_n = [
+                [score for _ in range(classification_top_n)] for score in raw_scores
+            ]
 
         results = (
             [image_boxes.tolist() for image_boxes in raw_bboxes],
-            [[bbox_kp.astype(np.int32).tolist() for bbox_kp in img_kp] for img_kp in raw_keypoints],
+            [
+                [bbox_kp.astype(np.int32).tolist() for bbox_kp in img_kp]
+                for img_kp in raw_keypoints
+            ],
             [image_scores.tolist() for image_scores in raw_scores],
             class_names_top_n,
             classes_scores_top_n,
